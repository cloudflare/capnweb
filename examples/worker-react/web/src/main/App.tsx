--- conflicted
+++ resolved
@@ -1,12 +1,6 @@
-<<<<<<< HEAD
-import React, { useMemo, useState } from 'react'
+import { useMemo, useState } from 'react'
 import { newHttpBatchRpcSession } from 'capnweb'
-import type { Api } from "../../../src/worker"
-=======
-import { useMemo, useState } from 'react'
-import { newHttpBatchRpcSession } from '@cloudflare/jsrpc'
 import type { Api } from '../../../src/worker'
->>>>>>> 0547ce1b
 
 type Result = {
   posts: number
